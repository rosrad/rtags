--- conflicted
+++ resolved
@@ -292,16 +292,10 @@
 
 void Project::onJobFinished(const std::shared_ptr<IndexData> &indexData)
 {
-<<<<<<< HEAD
     assert(indexData);
     Source pending;
     IndexType pendingType = Invalid;
-=======
-    PendingJob pending;
-    const uint32_t currentFileId = Server::instance()->currentFileId();
-    bool startPending = false;
     bool syncNow = false;
->>>>>>> c606ddd0
     {
         std::lock_guard<std::mutex> lock(mMutex);
         const Hash<uint32_t, JobData>::iterator it = mJobs.find(indexData->fileId);
@@ -344,21 +338,13 @@
                 log(RTags::CompilationErrorXml,
                     "<?xml version=\"1.0\" encoding=\"utf-8\"?><progress index=\"%d\" total=\"%d\"></progress>",
                     idx, mJobCounter);
-<<<<<<< HEAD
                 logDirect(RTags::CompilationErrorXml, indexData->xmlDiagnostics);
-=======
 
             error("[%3d%%] %d/%d %s %s.%s",
                   static_cast<int>(round((double(idx) / double(mJobCounter)) * 100.0)), idx, mJobCounter,
                   String::formatTime(time(0), String::Time).constData(),
                   data->message.constData(), extra.constData());
 
-            const int syncThreshold = Server::instance()->options().syncThreshold;
-            if (mJobs.isEmpty()) {
-                mSyncTimer.restart(job->type() == IndexerJob::Dirty ? 0 : SyncTimeout, Timer::SingleShot);
-            } else if (syncThreshold && mPendingData.size() >= syncThreshold) {
-                syncNow = true;
->>>>>>> c606ddd0
             }
             if (success) {
                 mPendingData[indexData->fileId] = indexData;
@@ -374,24 +360,23 @@
                       String::formatTime(time(0), String::Time).constData(),
                       Location::path(indexData->fileId).toTilde().constData());
             }
-            if (mJobs.isEmpty())
+            const int syncThreshold = Server::instance()->options().syncThreshold;
+            if (mJobs.isEmpty()) {
                 mSyncTimer.restart(indexData->type == Dirty ? 0 : SyncTimeout, Timer::SingleShot);
-            return;
+            } else if (syncThreshold && mPendingData.size() >= syncThreshold) {
+                syncNow = true;
+            }
         } else {
             jobData->job.reset();
         }
     }
-<<<<<<< HEAD
-    assert(!pending.isNull());
-    assert(pendingType != Invalid);
-    index(pending, pendingType);
-    --mJobCounter;
-=======
     if (syncNow)
         sync();
-    if (startPending)
-        index(pending.source, pending.type);
->>>>>>> c606ddd0
+    if (pendingType != Invalid) {
+        assert(!pending.isNull());
+        index(pending, pendingType);
+        --mJobCounter;
+    }
 }
 
 bool Project::save()
