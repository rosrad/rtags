/* This file is part of RTags.

   RTags is free software: you can redistribute it and/or modify
   it under the terms of the GNU General Public License as published by
   the Free Software Foundation, either version 3 of the License, or
   (at your option) any later version.

   RTags is distributed in the hope that it will be useful,
   but WITHOUT ANY WARRANTY; without even the implied warranty of
   MERCHANTABILITY or FITNESS FOR A PARTICULAR PURPOSE.  See the
   GNU General Public License for more details.

   You should have received a copy of the GNU General Public License
   along with RTags.  If not, see <http://www.gnu.org/licenses/>. */

#include <rct/EventLoop.h>
#include <rct/Log.h>
#include "RTags.h"
#include "Server.h"
#include <rct/Rct.h>
#include <rct/Thread.h>
#include <rct/ThreadPool.h>
#include <getopt.h>
#include <signal.h>
#include <stdio.h>
#include <stdlib.h>
#ifdef HAVE_BACKTRACE
#include <execinfo.h>
#include <cxxabi.h>
#endif

static void sigSegvHandler(int signal)
{
    if (Server *server = Server::instance())
        server->stopServers();
    fprintf(stderr, "Caught signal %d\n", signal);
    // this is not really allowed in signal handlers but will mostly work
    const List<String>& trace = RTags::backtrace();
    auto it = trace.cbegin();
    while (it != trace.end()) {
        fprintf(stderr, "%s", it->constData());
        ++it;
    }
    fflush(stderr);
    _exit(1);
}

static Path socketFile;

static void sigIntHandler(int)
{
    if (Server *server = Server::instance())
        server->stopServers();
    _exit(1);
}

#define EXCLUDEFILTER_DEFAULT "*/CMakeFiles/*;*/cmake*/Modules/*;*/conftest.c*;/tmp/*"
#define DEFAULT_RP_VISITFILE_TIMEOUT 60000
#define DEFAULT_RP_INDEXER_MESSAGE_TIMEOUT 60000
#define DEFAULT_RP_CONNECT_TIMEOUT 0 // won't time out
#define DEFAULT_RDM_MULTICAST_ADDRESS "237.50.50.50"
#define DEFAULT_RDM_HTTP_PORT DEFAULT_RDM_TCP_PORT + 1
#define DEFAULT_RDM_MULTICAST_PORT DEFAULT_RDM_HTTP_PORT + 1
#define DEFAULT_RESCHEDULE_TIMEOUT 15000
#define DEFAULT_MAX_PENDING_PREPROCESS 100
#define XSTR(s) #s
#define STR(s) XSTR(s)
static size_t defaultStackSize = 0;
#ifdef NDEBUG
#define DEFAULT_SUSPEND_RP "off"
#else
#define DEFAULT_SUSPEND_RP "on"
#endif

static void usage(FILE *f)
{
    fprintf(f,
            "rdm [...options...]\n"
            "  --help|-h                                  Display this page.\n"
            "  --server|-s [arg]                          Run as server with no arg or connect to arg as server.\n"
            "  --enable-job-server|-z                     Enable job server.\n"
            "  --include-path|-I [arg]                    Add additional include path to clang.\n"
            "  --define|-D [arg]                          Add additional define directive to clang.\n"
            "  --log-file|-L [arg]                        Log to this file.\n"
            "  --append|-A                                Append to log file.\n"
            "  --verbose|-v                               Change verbosity, multiple -v's are allowed.\n"
            "  --clear-project-caches|-C                  Clear out project caches.\n"
            "  --disable-sighandler|-x                    Disable signal handler to dump stack for crashes.\n"
            "  --clang-includepath|-P                     Use clang include paths by default.\n"
            "  --no-Wall|-W                               Don't use -Wall.\n"
            "  --Wlarge-by-value-copy|-r [arg]            Use -Wlarge-by-value-copy=[arg] when invoking clang.\n"
            "  --no-spell-checking|-l                     Don't pass -fspell-checking.\n"
            "  --unlimited-error|-f                       Pass -ferror-limit=0 to clang.\n"
            "  --silent|-S                                No logging to stdout.\n"
            "  --exclude-filter|-X [arg]                  Files to exclude from rdm, default \"" EXCLUDEFILTER_DEFAULT "\".\n"
            "  --sync-threshold|-y [arg]                  Automatically sync after [arg] files indexed.\n"
            "  --no-rc|-N                                 Don't load any rc files.\n"
            "  --ignore-printf-fixits|-F                  Disregard any clang fixit that looks like it's trying to fix format for printf and friends.\n"
            "  --config|-c [arg]                          Use this file instead of ~/.rdmrc.\n"
            "  --data-dir|-d [arg]                        Use this directory to store persistent data (default ~/.rtags).\n"
            "  --socket-file|-n [arg]                     Use this file for the server socket (default ~/.rdm).\n"
            "  --tcp-port|-p [arg]                        Use this port for tcp server (default " STR(DEFAULT_RDM_TCP_PORT) ").\n"
            "  --setenv|-e [arg]                          Set this environment variable (--setenv \"foobar=1\").\n"
            "  --no-current-project|-o                    Don't restore the last current project on startup.\n"
            "  --disallow-multiple-sources|-m             With this setting different sources will be merged for each source file.\n"
            "  --separate-debug-and-release|-E            Normally rdm doesn't consider release and debug as different builds. Pass this if you want it to.\n"
            "  --unload-timer|-u [arg]                    Number of minutes to wait before unloading non-current projects (disabled by default).\n"
            "  --job-count|-j [arg]                       Spawn this many concurrent processes for indexing (default %d).\n"
            "  --no-local-compiles|-J                     Don't run rp ever. For debugging.\n"
            "  --watch-system-paths|-w                    Watch system paths for changes.\n"
            "  --rp-visit-file-timeout|-t [arg]           Timeout for rp visitfile commands in ms (0 means no timeout) (default " STR(DEFAULT_RP_VISITFILE_TIMEOUT) ").\n"
            "  --rp-indexer-message-timeout|-T [arg]      Timeout for rp indexer-message in ms (0 means no timeout) (default " STR(DEFAULT_RP_INDEXER_MESSAGE_TIMEOUT) ").\n"
            "  --rp-connect-timeout|-O [arg]              Timeout for connection from rp to rdm in ms (0 means no timeout) (default " STR(DEFAULT_RP_CONNECT_TIMEOUT) ").\n"
#ifdef OS_Darwin
            "  --filemanager-watch|-M                     Use a file system watcher for filemanager.\n"
#else
            "  --no-filemanager-watch|-M                  Don't use a file system watcher for filemanager.\n"
#endif
<<<<<<< HEAD
            "  --ignore-compiler|-b [arg]                 Alias this compiler (Might be practical to avoid duplicated builds for things like icecc).\n"
            "  --disable-plugin|-p [arg]                  Don't load this plugin\n"
            "  --no-no-unknown-warnings-option|-Z         Don't pass -Wno-unknown-warning-option\n"
            "  --disable-esprima|-E                       Don't use esprima\n"
            "  --enable-compiler-flags|-K                 Query the compiler for default flags\n");
=======
            "  --suspend-rp-on-crash|-q [arg]             Suspend rp in SIGSEGV handler (default " DEFAULT_SUSPEND_RP ").\n"
            "  --no-no-unknown-warnings-option|-Y         Don't pass -Wno-unknown-warning-option\n"
            "  --ignore-compiler|-b [arg]                 Alias this compiler (Might be practical to avoid duplicated sources for things like icecc).\n"
            "  --multicast-address|-a [arg]               Use this address for multicast (default " DEFAULT_RDM_MULTICAST_ADDRESS ").\n"
            "  --multicast-port|-P [arg]                  Use this port for multicast (default " STR(DEFAULT_RDM_MULTICAST_PORT) ").\n"
            "  --multicast-ttl|-B [arg]                   Set multicast TTL to arg.\n"
            "  --compression|-Z [arg]                     Compression type. Arg should be \"always\", \"remote\" or \"none\" (\"none\" is default).\n"
            "  --http-port|-H [arg]                       Use this port for http (default " STR(DEFAULT_RDM_HTTP_PORT) ").\n"
            "  --reschedule-timeout|-R                    Timeout for rescheduling remote jobs (default " STR(DEFAULT_RESCHEDULE_TIMEOUT) ").\n"
            "  --max-pending-preprocess-size|-G           Max preprocessed translation units to keep around (default " STR(DEFAULT_MAX_PENDING_PREPROCESS) ").\n"
            "  --force-preprocessing|-g                   Preprocess files even without using multiple hosts.\n"
            "  --thread-stack-size|-k [arg]               Set stack size for threadpool to this (default %zu).\n",
            std::max(2, ThreadPool::idealThreadCount()), defaultStackSize);
>>>>>>> fa0aeef2
}

int main(int argc, char** argv)
{
    {
        pthread_attr_t attr;
        pthread_attr_init(&attr);
        pthread_attr_getstacksize(&attr, &defaultStackSize);
        pthread_attr_destroy(&attr);
        if (defaultStackSize < 1024 * 1024 * 4) { // 4 megs should be enough for everyone right?
            defaultStackSize = 1024 * 1024 * 4;
        }
    }

    Rct::findExecutablePath(*argv);

    struct option opts[] = {
        { "help", no_argument, 0, 'h' },
        { "server", optional_argument, 0, 's' },
        { "enable-job-server", no_argument, 0, 'z' },
        { "compression", required_argument, 0, 'Z' },
        { "include-path", required_argument, 0, 'I' },
        { "define", required_argument, 0, 'D' },
        { "log-file", required_argument, 0, 'L' },
        { "setenv", required_argument, 0, 'e' },
        { "no-Wall", no_argument, 0, 'W' },
        { "append", no_argument, 0, 'A' },
        { "verbose", no_argument, 0, 'v' },
        { "job-count", required_argument, 0, 'j' },
        { "no-local-compiles", no_argument, 0, 'J' },
        { "clean-slate", no_argument, 0, 'C' },
        { "disable-sighandler", no_argument, 0, 'x' },
        { "silent", no_argument, 0, 'S' },
        { "exclude-filter", required_argument, 0, 'X' },
        { "socket-file", required_argument, 0, 'n' },
        { "config", required_argument, 0, 'c' },
        { "no-rc", no_argument, 0, 'N' },
        { "data-dir", required_argument, 0, 'd' },
        { "ignore-printf-fixits", no_argument, 0, 'F' },
        { "unlimited-errors", no_argument, 0, 'f' },
        { "no-spell-checking", no_argument, 0, 'l' },
        { "sync-threshold", required_argument, 0, 'y' },
        { "large-by-value-copy", required_argument, 0, 'r' },
        { "disallow-multiple-sources", no_argument, 0, 'm' },
        { "unload-timer", required_argument, 0, 'u' },
        { "no-current-project", no_argument, 0, 'o' },
<<<<<<< HEAD
        { "no-no-unknown-warnings-option", no_argument, 0, 'Z' },
=======
        { "no-no-unknown-warnings-option", no_argument, 0, 'Y' },
>>>>>>> fa0aeef2
        { "ignore-compiler", required_argument, 0, 'b' },
        { "watch-system-paths", no_argument, 0, 'w' },
        { "rp-visit-file-timout", required_argument, 0, 't' },
        { "rp-indexer-message-timeout", required_argument, 0, 'T' },
        { "rp-connect-timeout", required_argument, 0, 'O' },
        { "multicast-address", required_argument, 0, 'a' },
        { "multicast-port", required_argument, 0, 'P' },
        { "multicast-ttl", required_argument, 0, 'B' },
        { "tcp-port", required_argument, 0, 'p' },
        { "http-port", required_argument, 0, 'H' },
        { "reschedule-timeout", required_argument, 0, 'R' },
        { "thread-stack-size", required_argument, 0, 'k' },
        { "suspend-rp-on-crash", required_argument, 0, 'q' },
        { "separate-debug-and-release", no_argument, 0, 'E' },
        { "force-preprocessing", no_argument, 0, 'g' },
        { "max-pending-preprocess-size", required_argument, 0, 'G' },
#ifdef OS_Darwin
        { "filemanager-watch", no_argument, 0, 'M' },
#else
        { "no-filemanager-watch", no_argument, 0, 'M' },
#endif
        { 0, 0, 0, 0 }
    };
    const String shortOptions = Rct::shortOptions(opts);
    if (getenv("RTAGS_DUMP_UNUSED")) {
        String unused;
        for (int i=0; i<26; ++i) {
            if (!shortOptions.contains('a' + i))
                unused.append('a' + i);
            if (!shortOptions.contains('A' + i))
                unused.append('A' + i);
        }
        printf("Unused: %s\n", unused.constData());
        for (int i=0; opts[i].name; ++i) {
            if (opts[i].name) {
                if (!opts[i].val) {
                    printf("No shortoption for %s\n", opts[i].name);
                } else if (opts[i].name[0] != opts[i].val) {
                    printf("Not ideal option for %s|%c\n", opts[i].name, opts[i].val);
                }
            }
        }
        return 0;
    }


    List<String> argCopy;
    List<char*> argList;
    {
        bool norc = false;
        Path rcfile = Path::home() + ".rdmrc";
        opterr = 0;

        char *originalArgv[argc];
        memcpy(originalArgv, argv, sizeof(originalArgv));
        /* getopt will molest argv by moving pointers around when it sees
         * fit. Their idea of an optional argument is different from ours so we
         * have to take a copy of argv before they get their sticky fingers all
         * over it.
         *
         * We think this should be okay for an optional argument:
         * -s something
         *
         * They only populate optarg if you do:
         * -ssomething.
         *
         * We don't want to copy argv into argList before processing rc files
         * since command line args should take precedence over things in rc
         * files.
         *
         */

        while (true) {
            const int c = getopt_long(argc, argv, shortOptions.constData(), opts, 0);
            if (c == -1)
                break;
            switch (c) {
            case 'N':
                norc = true;
                break;
            case 'c':
                rcfile = optarg;
                break;
            default:
                break;
            }
        }
        opterr = 1;
        argList.append(argv[0]);
        if (!norc) {
            String rc = Path("/etc/rdmrc").readAll();
            if (!rc.isEmpty()) {
                for (const String& s : rc.split('\n')) {
                    if (!s.isEmpty() && !s.startsWith('#'))
                        argCopy += s.split(' ');
                }
            }
            if (!rcfile.isEmpty()) {
                rc = rcfile.readAll();
                if (!rc.isEmpty()) {
                    for (const String& s : rc.split('\n')) {
                        if (!s.isEmpty() && !s.startsWith('#'))
                            argCopy += s.split(' ');
                    }
                }
            }
            const int s = argCopy.size();
            for (int i=0; i<s; ++i) {
                String &arg = argCopy.at(i);
                if (!arg.isEmpty())
                    argList.append(arg.data());
            }
        }

        for (int i=1; i<argc; ++i)
            argList.append(originalArgv[i]);

        optind = 1;
    }

    Server::Options serverOpts;
    serverOpts.threadStackSize = defaultStackSize;
    serverOpts.socketFile = String::format<128>("%s.rdm", Path::home().constData());
    serverOpts.jobCount = std::max(2, ThreadPool::idealThreadCount());
    serverOpts.rpVisitFileTimeout = DEFAULT_RP_VISITFILE_TIMEOUT;
    serverOpts.rpIndexerMessageTimeout = DEFAULT_RP_INDEXER_MESSAGE_TIMEOUT;
    serverOpts.rpConnectTimeout = DEFAULT_RP_CONNECT_TIMEOUT;
    serverOpts.options = Server::Wall|Server::SpellChecking|Server::NoJobServer;
    serverOpts.maxPendingPreprocessSize = DEFAULT_MAX_PENDING_PREPROCESS;
#ifdef OS_Darwin
    serverOpts.options |= Server::NoFileManagerWatch;
#endif
// #ifndef NDEBUG
//     serverOpts.options |= Server::SuspendRPOnCrash;
// #endif
    serverOpts.excludeFilters = String(EXCLUDEFILTER_DEFAULT).split(';');
    serverOpts.dataDir = String::format<128>("%s.rtags", Path::home().constData());
    serverOpts.multicastAddress = DEFAULT_RDM_MULTICAST_ADDRESS;
    serverOpts.multicastPort = static_cast<uint16_t>(DEFAULT_RDM_MULTICAST_PORT);
    serverOpts.httpPort = static_cast<uint16_t>(DEFAULT_RDM_HTTP_PORT);
    serverOpts.tcpPort = static_cast<uint16_t>(DEFAULT_RDM_TCP_PORT);
    serverOpts.rescheduleTimeout = DEFAULT_RESCHEDULE_TIMEOUT;
    serverOpts.unloadTimer = 0;

    const char *logFile = 0;
    unsigned logFlags = 0;
    int logLevel = 0;
    bool sigHandler = false;
    assert(Path::home().endsWith('/'));
    int argCount = argList.size();
    char **args = argList.data();

    while (true) {
        const int c = getopt_long(argCount, args, shortOptions.constData(), opts, 0);
        if (c == -1)
            break;
        switch (c) {
        case 'N':
        case 'c':
            // ignored
            break;
        case 'S':
            logLevel = -1;
            break;
        case 'X':
            serverOpts.excludeFilters += String(optarg).split(';');
            break;
        case 's': {
            serverOpts.options &= ~Server::NoJobServer;
            const char* arg = optarg;
            if (!arg && optind < argCount && args[optind][0] != '-') {
                arg = args[optind++];
            }
            if (arg) {
                serverOpts.jobServer = RTags::parseHost(arg);
                if (serverOpts.jobServer.first.isEmpty()) {
                    fprintf(stderr, "Invalid argument to -s %s.\n", arg);
                    return 1;
                }
            } else {
                serverOpts.options |= Server::JobServer;
            }
            break; }
        case 'z':
            serverOpts.options &= ~Server::NoJobServer;
            break;
        case 'E':
            serverOpts.options |= Server::SeparateDebugAndRelease;
            break;
        case 'g':
            serverOpts.options |= Server::ForcePreprocessing;
            break;
        case 'Z': {
            if (!strcmp(optarg, "always")) {
                serverOpts.options |= Server::CompressionAlways;
            } else if (!strcmp(optarg, "remote")) {
                serverOpts.options |= Server::CompressionRemote;
            } else if (strcmp(optarg, "none")) {
                fprintf(stderr, "Invalid arg to -Z, only supports \"always\", \"remote\" or \"none\"\n");
                return 1;
            }
            break; }
        case 'a':
            serverOpts.multicastAddress = optarg;
            break;
        case 'P':
            serverOpts.multicastPort = static_cast<uint16_t>(atoi(optarg));
            if (!serverOpts.multicastPort) {
                fprintf(stderr, "Invalid argument to -P %s\n", optarg);
                return 1;
            }
            break;
        case 'G':
            serverOpts.maxPendingPreprocessSize = atoi(optarg);
            if (serverOpts.maxPendingPreprocessSize <= 0) {
                fprintf(stderr, "Invalid argument to -G %s\n", optarg);
                return 1;
            }
            break;
        case 'H':
            serverOpts.httpPort = static_cast<uint16_t>(atoi(optarg));
            if (!serverOpts.httpPort) {
                fprintf(stderr, "Invalid argument to -H %s\n", optarg);
                return 1;
            }
            break;
        case 'p':
            serverOpts.tcpPort = static_cast<uint16_t>(atoi(optarg));
            if (!serverOpts.tcpPort) {
                fprintf(stderr, "Invalid argument to -p %s\n", optarg);
                return 1;
            }
            break;
        case 't':
            serverOpts.rpVisitFileTimeout = atoi(optarg);
            if (serverOpts.rpVisitFileTimeout < 0) {
                fprintf(stderr, "Invalid argument to -t %s\n", optarg);
                return 1;
            }
            if (!serverOpts.rpVisitFileTimeout)
                serverOpts.rpVisitFileTimeout = -1;
            break;
        case 'O':
            serverOpts.rpConnectTimeout = atoi(optarg);
            if (serverOpts.rpConnectTimeout < 0) {
                fprintf(stderr, "Invalid argument to -O %s\n", optarg);
                return 1;
            }
            break;
        case 'R':
            serverOpts.rescheduleTimeout = atoi(optarg);
            if (serverOpts.rescheduleTimeout <= 0) {
                fprintf(stderr, "Invalid argument to -R %s\n", optarg);
                return 1;
            }
            break;
        case 'k':
            serverOpts.threadStackSize = atoi(optarg);
            if (serverOpts.threadStackSize < 0) {
                fprintf(stderr, "Invalid argument to -k %s\n", optarg);
                return 1;
            }
            break;
        case 'b':
            serverOpts.ignoredCompilers.insert(Path::resolved(optarg));
            break;
        case 'B':
            serverOpts.multicastTTL = atoi(optarg);
            if (serverOpts.multicastTTL <= 0) {
                fprintf(stderr, "Invalid argument to -B %s\n", optarg);
                return 1;
            }
            break;
        case 'n':
            serverOpts.socketFile = optarg;
            break;
        case 'd':
            serverOpts.dataDir = String::format<128>("%s", Path::resolved(optarg).constData());
            break;
        case 'h':
            usage(stdout);
            return 0;
<<<<<<< HEAD
        case 'K':
            serverOpts.options |= Server::UseCompilerFlags;
            break;
        case 'Z':
            serverOpts.options |= Server::NoNoUnknownWarningsOption;
            break;
        case 'E':
            serverOpts.options |= Server::NoEsprima;
=======
        case 'Y':
            serverOpts.options |= Server::NoNoUnknownWarningsOption;
>>>>>>> fa0aeef2
            break;
        case 'm':
            serverOpts.options |= Server::DisallowMultipleSources;
            break;
        case 'o':
            serverOpts.options |= Server::NoStartupCurrentProject;
            break;
        case 'w':
            serverOpts.options |= Server::WatchSystemPaths;
            break;
        case 'q':
            if (!strcmp(optarg, "on") || !strcmp(optarg, "1")) {
                serverOpts.options |= Server::SuspendRPOnCrash;
            } else if (!strcmp(optarg, "off") || !strcmp(optarg, "1")) {
                serverOpts.options &= ~Server::SuspendRPOnCrash;
            } else {
                fprintf(stderr, "Invalid argument to -q. Must be on, off, 1, or 0\n");
                return 1;
            }
            break;
        case 'M':
#ifdef OS_Darwin
            serverOpts.options &= ~Server::NoFileManagerWatch;
#else
            serverOpts.options |= Server::NoFileManagerWatch;
#endif
            break;
        case 'F':
            serverOpts.options |= Server::IgnorePrintfFixits;
            break;
        case 'f':
            serverOpts.options |= Server::UnlimitedErrors;
            break;
        case 'l':
            serverOpts.options &= ~Server::SpellChecking;
            break;
        case 'W':
            serverOpts.options &= ~Server::Wall;
            break;
        case 'C':
            serverOpts.options |= Server::ClearProjects;
            break;
        case 'e':
            putenv(optarg);
            break;
        case 'x':
            sigHandler = false;
            break;
        case 'u': {
            bool ok;
            serverOpts.unloadTimer = static_cast<int>(String(optarg).toULongLong(&ok));
            if (!ok) {
                fprintf(stderr, "Invalid argument to --unload-timer %s\n", optarg);
                return 1;
            }
            break; }
        case 'y':
            serverOpts.syncThreshold = atoi(optarg);
            if (serverOpts.syncThreshold <= 0) {
                fprintf(stderr, "Invalid argument to -y %s\n", optarg);
                return 1;
            }
            break;
        case 'T':
            serverOpts.rpIndexerMessageTimeout = atoi(optarg);
            if (serverOpts.rpIndexerMessageTimeout <= 0) {
                fprintf(stderr, "Can't parse argument to -T %s.\n", optarg);
                return 1;
            }
            break;
        case 'J':
            serverOpts.options |= Server::NoLocalCompiles;
            break;
        case 'j':
            serverOpts.jobCount = atoi(optarg);
            if (serverOpts.jobCount < 0) {
                fprintf(stderr, "Can't parse argument to -j %s. -j must be a positive integer.\n", optarg);
                return 1;
            }
            break;
        case 'r': {
            int large = atoi(optarg);
            if (large <= 0) {
                fprintf(stderr, "Can't parse argument to -r %s\n", optarg);
                return 1;
            }
            serverOpts.defaultArguments.append("-Wlarge-by-value-copy=" + String(optarg)); // ### not quite working
            break; }
        case 'D': {
            const char *eq = strchr(optarg, '=');
            Source::Define def;
            if (!eq) {
                def.define = optarg;
            } else {
                def.define = String(optarg, eq - optarg);
                def.value = eq + 1;
            }
            serverOpts.defines.append(def);
            break; }
        case 'I':
            serverOpts.includePaths.append(Path::resolved(optarg));
            break;
        case 'A':
            logFlags |= Log::Append;
            break;
        case 'L':
            logFile = optarg;
            break;
        case 'v':
            if (logLevel >= 0)
                ++logLevel;
            break;
        case '?': {
            fprintf(stderr, "Run rc --help for help\n");
            return 1; }
        }
    }
    if (optind < argCount) {
        fprintf(stderr, "rdm: unexpected option -- '%s'\n", args[optind]);
        return 1;
    }

    signal(SIGINT, sigIntHandler);
    if (sigHandler)
        signal(SIGSEGV, sigSegvHandler);

    if (!initLogging(argv[0], LogStderr, logLevel, logFile, logFlags)) {
<<<<<<< HEAD
        fprintf(stderr, "Can't initialize logging with %s %d %d %s 0x%0x\n",
                argv[0], LogStderr, logLevel, logFile ? logFile : "", logFlags);
=======
        fprintf(stderr, "Can't initialize logging with %d %s 0x%0x\n",
                logLevel, logFile ? logFile : "", logFlags);
>>>>>>> fa0aeef2
        return 1;
    }

    EventLoop::SharedPtr loop(new EventLoop);
    loop->init(EventLoop::MainEventLoop);

    std::shared_ptr<Server> server(new Server);
    ::socketFile = serverOpts.socketFile;
    if (!serverOpts.dataDir.endsWith('/'))
        serverOpts.dataDir.append('/');
    if (serverOpts.options & Server::NoJobServer) {
        serverOpts.multicastPort = 0;
        serverOpts.multicastAddress.clear();
    }

    if (!server->init(serverOpts)) {
        cleanupLogging();
        return 1;
    }

    const unsigned int ret = loop->exec();
    cleanupLogging();
    return ret == EventLoop::Success ? server->exitCode() : 1;
}<|MERGE_RESOLUTION|>--- conflicted
+++ resolved
@@ -116,13 +116,6 @@
 #else
             "  --no-filemanager-watch|-M                  Don't use a file system watcher for filemanager.\n"
 #endif
-<<<<<<< HEAD
-            "  --ignore-compiler|-b [arg]                 Alias this compiler (Might be practical to avoid duplicated builds for things like icecc).\n"
-            "  --disable-plugin|-p [arg]                  Don't load this plugin\n"
-            "  --no-no-unknown-warnings-option|-Z         Don't pass -Wno-unknown-warning-option\n"
-            "  --disable-esprima|-E                       Don't use esprima\n"
-            "  --enable-compiler-flags|-K                 Query the compiler for default flags\n");
-=======
             "  --suspend-rp-on-crash|-q [arg]             Suspend rp in SIGSEGV handler (default " DEFAULT_SUSPEND_RP ").\n"
             "  --no-no-unknown-warnings-option|-Y         Don't pass -Wno-unknown-warning-option\n"
             "  --ignore-compiler|-b [arg]                 Alias this compiler (Might be practical to avoid duplicated sources for things like icecc).\n"
@@ -136,7 +129,6 @@
             "  --force-preprocessing|-g                   Preprocess files even without using multiple hosts.\n"
             "  --thread-stack-size|-k [arg]               Set stack size for threadpool to this (default %zu).\n",
             std::max(2, ThreadPool::idealThreadCount()), defaultStackSize);
->>>>>>> fa0aeef2
 }
 
 int main(int argc, char** argv)
@@ -183,11 +175,7 @@
         { "disallow-multiple-sources", no_argument, 0, 'm' },
         { "unload-timer", required_argument, 0, 'u' },
         { "no-current-project", no_argument, 0, 'o' },
-<<<<<<< HEAD
-        { "no-no-unknown-warnings-option", no_argument, 0, 'Z' },
-=======
         { "no-no-unknown-warnings-option", no_argument, 0, 'Y' },
->>>>>>> fa0aeef2
         { "ignore-compiler", required_argument, 0, 'b' },
         { "watch-system-paths", no_argument, 0, 'w' },
         { "rp-visit-file-timout", required_argument, 0, 't' },
@@ -470,19 +458,8 @@
         case 'h':
             usage(stdout);
             return 0;
-<<<<<<< HEAD
-        case 'K':
-            serverOpts.options |= Server::UseCompilerFlags;
-            break;
-        case 'Z':
-            serverOpts.options |= Server::NoNoUnknownWarningsOption;
-            break;
-        case 'E':
-            serverOpts.options |= Server::NoEsprima;
-=======
         case 'Y':
             serverOpts.options |= Server::NoNoUnknownWarningsOption;
->>>>>>> fa0aeef2
             break;
         case 'm':
             serverOpts.options |= Server::DisallowMultipleSources;
@@ -610,13 +587,8 @@
         signal(SIGSEGV, sigSegvHandler);
 
     if (!initLogging(argv[0], LogStderr, logLevel, logFile, logFlags)) {
-<<<<<<< HEAD
-        fprintf(stderr, "Can't initialize logging with %s %d %d %s 0x%0x\n",
-                argv[0], LogStderr, logLevel, logFile ? logFile : "", logFlags);
-=======
         fprintf(stderr, "Can't initialize logging with %d %s 0x%0x\n",
                 logLevel, logFile ? logFile : "", logFlags);
->>>>>>> fa0aeef2
         return 1;
     }
 
