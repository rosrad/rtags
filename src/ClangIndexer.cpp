--- conflicted
+++ resolved
@@ -27,15 +27,9 @@
 
 ClangIndexer::ClangIndexer(SocketClient::Mode mode)
     : mUnit(0), mIndex(0), mLastCursor(nullCursor), mVisitFileResponseMessageFileId(0),
-<<<<<<< HEAD
-      mVisitFileResponseMessageVisit(0), mVisitedFiles(1), mParseDuration(0),
-      mVisitDuration(0), mCommunicationDuration(0), mBlocked(0), mAllowed(0),
-      mVisitFileTimeout(0), mIndexerMessageTimeout(0), mConnection(mode), mLogFile(0)
-=======
       mVisitFileResponseMessageVisit(0), mParseDuration(0),
       mVisitDuration(0), mCommunicationDuration(0), mBlocked(0), mAllowed(0), mIndexed(1),
       mVisitFileTimeout(0), mIndexerMessageTimeout(0), mFileIdsQueried(0), mLogFile(0)
->>>>>>> 624bf553
 {
     mConnection.newMessage().connect(std::bind(&ClangIndexer::onMessage, this,
                                                std::placeholders::_1, std::placeholders::_2));
@@ -147,15 +141,6 @@
 
     if (id) {
         if (blockedPtr) {
-<<<<<<< HEAD
-            if ((resolved.isEmpty() ? mBlockedFiles.contains(resolved) || mBlockedFiles.contains(sourceFile))) {
-                mData->visited[id] = false;
-                *blockedPtr = true;
-                return Location();
-            }
-            assert(mData->visited.contains(id));
-            if (!mData->visited.value(id)) {
-=======
             Hash<uint32_t, bool>::iterator it = mData->visited.find(id);
             if (it == mData->visited.end()) {
                 // the only reason we already have an id for a file that isn't
@@ -174,7 +159,6 @@
                 *blockedPtr = true;
                 return Location();
             } else if (!it->second) {
->>>>>>> 624bf553
                 *blockedPtr = true;
                 return Location();
             }
@@ -196,14 +180,9 @@
         error() << "Error getting fileId for" << resolved;
         exit(1);
     }
-<<<<<<< HEAD
-    if (blockedPtr)
-        mData->visited[id] = mVisitFileResponseMessageVisit;
-=======
     mData->visited[id] = mVisitFileResponseMessageVisit;
     if (mVisitFileResponseMessageVisit)
         ++mIndexed;
->>>>>>> 624bf553
     // fprintf(mLogFile, "%s %s\n", file.second ? "WON" : "LOST", resolved.constData());
 
     Location::set(resolved, id);
@@ -1359,13 +1338,8 @@
         }
     }
 }
-<<<<<<< HEAD
-void ClangIndexer::setBlockedFiles(Map<Path, uint32_t> &&blockedFiles)
-{
-    mBlockedFiles = std::forward<Map<Path, uint32_t> >(blockedFiles);
-=======
+
 void ClangIndexer::setBlockedFiles(Hash<Path, uint32_t> &&blockedFiles)
 {
     mBlockedFiles = std::forward<Hash<Path, uint32_t> >(blockedFiles);
->>>>>>> 624bf553
 }