/* This file is part of RTags.

   RTags is free software: you can redistribute it and/or modify
   it under the terms of the GNU General Public License as published by
   the Free Software Foundation, either version 3 of the License, or
   (at your option) any later version.

   RTags is distributed in the hope that it will be useful,
   but WITHOUT ANY WARRANTY; without even the implied warranty of
   MERCHANTABILITY or FITNESS FOR A PARTICULAR PURPOSE.  See the
   GNU General Public License for more details.

   You should have received a copy of the GNU General Public License
   along with RTags.  If not, see <http://www.gnu.org/licenses/>. */

#include "RClient.h"
#include "CompileMessage.h"
#include "LogOutputMessage.h"
#include <rct/Connection.h>
#include <rct/EventLoop.h>
#include <rct/Log.h>
#include <rct/Rct.h>
#include <rct/RegExp.h>

enum OptionType {
    None = 0,
    AbsolutePath,
    AllReferences,
    BuildIndex,
    Clear,
    CodeCompleteAt,
    CompilationFlagsOnly,
    CompilationFlagsSplitLine,
    Compile,
    ConnectTimeout,
    ContainingFunction,
    Context,
    CursorInfo,
    CursorInfoIncludeParents,
    CursorInfoIncludeReferences,
    CursorInfoIncludeTargets,
    CursorKind,
    DeclarationOnly,
    DeleteProject,
    Dependencies,
    Diagnostics,
    DisplayName,
    DumpCompletions,
    DumpFile,
    DumpIncludeHeaders,
    ElispList,
    FilterSystemHeaders,
    FindFile,
    FindFilePreferExact,
    FindProjectBuildRoot,
    FindProjectRoot,
    FindSymbols,
    FindVirtuals,
    FixIts,
    FollowLocation,
    HasFileManager,
    Help,
    IMenu,
    IsIndexed,
    IsIndexing,
    JobCount,
    ListSymbols,
#if defined(HAVE_CXCOMPILATIONDATABASE) && CLANG_VERSION_MINOR >= 3
    LoadCompilationDatabase,
#endif
    LogFile,
    Man,
    MatchCaseInsensitive,
    MatchRegexp,
    Max,
    NoContext,
    NoSortReferencesByInput,
    NoUnescapeCompileCommands,
    PathFilter,
    PrepareCodeCompleteAt,
    PreprocessFile,
    Project,
    QuitRdm,
    RangeFilter,
    RdmLog,
    ReferenceLocation,
    ReferenceName,
    Reindex,
    ReloadFileManager,
    ReloadProjects,
    RemoveFile,
    ReverseSort,
    SendDiagnostics,
    Silent,
    SilentQuery,
    SocketFile,
    Sources,
    Status,
    StripParen,
    SuspendFile,
    SyncProject,
    SynchronousCompletions,
    Timeout,
    UnescapeCompileCommands,
    UnloadProject,
    UnsavedFile,
    Verbose,
    WithProject,
    XmlDiagnostics
};

struct Option {
    const OptionType option;
    const char *longOpt;
    const char shortOpt;
    const int argument;
    const char *description;
};

#define DEFAULT_CONNECT_TIMEOUT 1000
#define XSTR(s) #s
#define STR(s) XSTR(s)

struct Option opts[] = {
    { None, 0, 0, 0, "Options:" },
    { Verbose, "verbose", 'v', no_argument, "Be more verbose." },
    { Silent, "silent", 'Q', no_argument, "Be silent." },
    { Help, "help", 'h', no_argument, "Display this help." },

    { None, 0, 0, 0, "" },
    { None, 0, 0, 0, "Rdm:" },
    { QuitRdm, "quit-rdm", 'q', optional_argument, "Tell server to shut down. If arg is broadcast:10 tell all rdm on the farm to quit with exit code 10." },
    { ConnectTimeout, "connect-timeout", 0, required_argument, "Timeout for connecting to rdm in ms (default " STR(DEFAULT_CONNECT_TIMEOUT)  ")." },

    { None, 0, 0, 0, "" },
    { None, 0, 0, 0, "Project management:" },
    { Clear, "clear", 'C', no_argument, "Clear projects." },
    { Project, "project", 'w', optional_argument, "With arg, select project matching that if unique, otherwise list all projects." },
    { DeleteProject, "delete-project", 'W', required_argument, "Delete all projects matching regexp." },
    { UnloadProject, "unload", 'u', required_argument, "Unload project(s) matching argument." },
    { ReloadProjects, "reload-projects", 'z', no_argument, "Reload projects from projects file." },
    { JobCount, "jobcount", 'j', optional_argument, "Set or query current job count." },
    { SyncProject, "syncproject", 0, no_argument, "Sync current project ASAP." },

    { None, 0, 0, 0, "" },
    { None, 0, 0, 0, "Indexing commands:" },
    { Compile, "compile", 'c', optional_argument, "Pass compilation arguments to rdm." },
#if defined(HAVE_CXCOMPILATIONDATABASE) && CLANG_VERSION_MINOR >= 3
    { LoadCompilationDatabase, "load-compilation-database", 'J', optional_argument, "Load compile_commands.json from directory" },
#endif
    { SuspendFile, "suspend-file", 'X', optional_argument, "Dump suspended files (don't track changes in these files) with no arg. Otherwise toggle suspension for arg." },

    { None, 0, 0, 0, "" },
    { None, 0, 0, 0, "Query commands:" },
    { FollowLocation, "follow-location", 'f', required_argument, "Follow this location." },
    { ReferenceName, "references-name", 'R', required_argument, "Find references matching arg." },
    { ReferenceLocation, "references", 'r', required_argument, "Find references matching this location." },
    { ListSymbols, "list-symbols", 'S', optional_argument, "List symbol names matching arg." },
    { FindSymbols, "find-symbols", 'F', optional_argument, "Find symbols matching arg." },
    { CursorInfo, "cursor-info", 'U', required_argument, "Get cursor info for this location." },
    { Status, "status", 's', optional_argument, "Dump status of rdm. Arg can be symbols or symbolNames." },
    { IsIndexed, "is-indexed", 'T', required_argument, "Check if rtags knows about, and is ready to return information about, this source file." },
    { IsIndexing, "is-indexing", 0, no_argument, "Check if rtags is currently indexing files." },
    { HasFileManager, "has-filemanager", 0, optional_argument, "Check if rtags has info about files in this directory." },
    { PreprocessFile, "preprocess", 'E', required_argument, "Preprocess file." },
    { Reindex, "reindex", 'V', optional_argument, "Reindex all files or all files matching pattern." },
    { FindFile, "path", 'P', optional_argument, "Print files matching pattern." },
    { DumpFile, "dump-file", 'd', required_argument, "Dump source file." },
    { RdmLog, "rdm-log", 'g', no_argument, "Receive logs from rdm." },
    { FixIts, "fixits", 0, required_argument, "Get fixits for file." },
    { RemoveFile, "remove", 'D', required_argument, "Remove file from project." },
    { FindProjectRoot, "find-project-root", 0, required_argument, "Use to check behavior of find-project-root." },
    { FindProjectBuildRoot, "find-project-build-root", 0, required_argument, "Use to check behavior of find-project-root for builds." },
    { Sources, "sources", 0, optional_argument, "Dump sources for source file." },
    { Dependencies, "dependencies", 0, required_argument, "Dump dependencies for source file." },
    { ReloadFileManager, "reload-file-manager", 'B', no_argument, "Reload file manager." },
    { Man, "man", 0, no_argument, "Output XML for xmltoman to generate man page for rc :-)" },
    { CodeCompleteAt, "code-complete-at", 'l', required_argument, "Code complete at location: arg is file:line:col." },
    { PrepareCodeCompleteAt, "prepare-code-complete-at", 'b', required_argument, "Prepare code completion at location: arg is file:line:col." },
    { SendDiagnostics, "send-diagnostics", 0, required_argument, "Only for debugging. Send data to all -g connections." },
    { DumpCompletions, "dump-completions", 0, no_argument, "Dump cached completions." },

    { None, 0, 0, 0, "" },
    { None, 0, 0, 0, "Command flags:" },
    { StripParen, "strip-paren", 'p', no_argument, "Strip parens in various contexts." },
    { Max, "max", 'M', required_argument, "Max lines of output for queries." },
    { ReverseSort, "reverse-sort", 'O', no_argument, "Sort output reversed." },
    { UnsavedFile, "unsaved-file", 0, required_argument, "Pass unsaved file on command line. E.g. --unsaved-file=main.cpp:1200 then write 1200 bytes on stdin." },
    { LogFile, "log-file", 'L', required_argument, "Log to this file." },
    { NoContext, "no-context", 'N', no_argument, "Don't print context for locations." },
    { PathFilter, "path-filter", 'i', required_argument, "Filter out results not matching with arg." },
    { RangeFilter, "range-filter", 0, required_argument, "Filter out results not in the specified range." },
    { FilterSystemHeaders, "filter-system-headers", 'H', no_argument, "Don't exempt system headers from path filters." },
    { AllReferences, "all-references", 'e', no_argument, "Include definitions/declarations/constructors/destructors for references. Used for rename symbol." },
    { ElispList, "elisp-list", 'Y', no_argument, "Output elisp: (list \"one\" \"two\" ...)." },
    { Diagnostics, "diagnostics", 'G', no_argument, "Receive continual diagnostics from rdm." },
    { XmlDiagnostics, "xml-diagnostics", 'm', no_argument, "Receive continual XML formatted diagnostics from rdm." },
    { MatchRegexp, "match-regexp", 'Z', no_argument, "Treat various text patterns as regexps (-P, -i, -V)." },
    { MatchCaseInsensitive, "match-icase", 'I', no_argument, "Match case insensitively" },
    { AbsolutePath, "absolute-path", 'K', no_argument, "Print files with absolute path." },
    { SocketFile, "socket-file", 'n', required_argument, "Use this socket file (default ~/.rdm)." },
    { Timeout, "timeout", 'y', required_argument, "Max time in ms to wait for job to finish (default no timeout)." },
    { FindVirtuals, "find-virtuals", 'k', no_argument, "Use in combinations with -R or -r to show other implementations of this function." },
    { FindFilePreferExact, "find-file-prefer-exact", 'A', no_argument, "Use to make --find-file prefer exact matches over partial matches." },
    { CursorInfoIncludeParents, "cursorinfo-include-parents", 0, no_argument, "Use to make --cursor-info include parent cursors." },
    { CursorInfoIncludeTargets, "cursorinfo-include-targets", 0, no_argument, "Use to make --cursor-info include target cursors." },
    { CursorInfoIncludeReferences, "cursorinfo-include-references", 0, no_argument, "Use to make --cursor-info include reference cursors." },
    { CursorKind, "cursor-kind", 0, no_argument, "Include cursor kind in --find-symbols output." },
    { DisplayName, "display-name", 0, no_argument, "Include display name in --find-symbols output." },
    { WithProject, "with-project", 0, required_argument, "Like --project but pass as a flag." },
    { DeclarationOnly, "declaration-only", 0, no_argument, "Filter out definitions (unless inline).", },
    { IMenu, "imenu", 0, no_argument, "Use with --list-symbols to provide output for (rtags-imenu) (filter namespaces, fully qualified function names, ignore certain cursors etc)." },
    { Context, "context", 't', required_argument, "Context for current symbol (for fuzzy matching with dirty files)." }, // ### multiple context doesn't work
    { ContainingFunction, "containing-function", 'o', no_argument, "Include name of containing function in output."},
    { BuildIndex, "build-index", 0, required_argument, "For sources with multiple builds, use the arg'th." },
    { CompilationFlagsOnly, "compilation-flags-only", 0, no_argument, "For --source, only print compilation flags." },
    { CompilationFlagsSplitLine, "compilation-flags-split-line", 0, no_argument, "For --source, print one compilation flag per line." },
    { DumpIncludeHeaders, "dump-include-headers", 0, no_argument, "For --dump-file, also dump dependencies." },
    { SilentQuery, "silent-query", 0, no_argument, "Don't log this request in rdm." },
    { SynchronousCompletions, "synchronous-completions", 0, no_argument, "Wait for completion results." },
    { UnescapeCompileCommands, "unescape-compile-commands", 0, no_argument, "Unescape \\'s and unquote arguments to -c." },
    { NoUnescapeCompileCommands, "no-unescape-compile-commands", 0, no_argument, "Escape \\'s and unquote arguments to -c." },
    { NoSortReferencesByInput, "no-sort-references-by-input", 0, no_argument, "Don't sort references by input position." },
    { None, 0, 0, 0, 0 }
};

static void help(FILE *f, const char* app)
{
    List<String> out;
    int longest = 0;
    for (int i=0; opts[i].description; ++i) {
        if (!opts[i].longOpt && !opts[i].shortOpt) {
            out.append(String());
        } else {
            out.append(String::format<64>("  %s%s%s%s",
                                          opts[i].longOpt ? String::format<4>("--%s", opts[i].longOpt).constData() : "",
                                          opts[i].longOpt && opts[i].shortOpt ? "|" : "",
                                          opts[i].shortOpt ? String::format<2>("-%c", opts[i].shortOpt).constData() : "",
                                          opts[i].argument == required_argument ? " [arg] "
                                          : opts[i].argument == optional_argument ? " [optional] " : ""));
            longest = std::max<int>(out[i].size(), longest);
        }
    }
    fprintf(f, "%s options...\n", app);
    const int count = out.size();
    for (int i=0; i<count; ++i) {
        if (out.at(i).isEmpty()) {
            fprintf(f, "%s\n", opts[i].description);
        } else {
            fprintf(f, "%s%s %s\n",
                    out.at(i).constData(),
                    String(longest - out.at(i).size(), ' ').constData(),
                    opts[i].description);
        }
    }
}

static void man()
{
    String out =
        "<!DOCTYPE manpage SYSTEM \"http://masqmail.cx/xmltoman/xmltoman.dtd\">\n"
        "<?xml-stylesheet type=\"text/xsl\" href=\"http://masqmail.cx/xmltoman/xmltoman.xsl\"?>\n"
        "\n"
        "<manpage name=\"rc\" section=\"1\" desc=\"command line client for RTags\">\n"
        "\n"
        "<synopsis>\n"
        "  <cmd>rc <arg>file.1.xml</arg> > file.1</cmd>\n"
        "</synopsis>\n"
        "\n"
        "<description>\n"
        "\n"
        "<p>rc is a command line client used to control RTags.</p>\n"
        "\n"
        "</description>\n";
    for (int i=0; opts[i].description; ++i) {
        if (*opts[i].description) {
            if (!opts[i].longOpt && !opts[i].shortOpt) {
                if (i)
                    out.append("</section>\n");
                out.append(String::format<128>("<section name=\"%s\">\n", opts[i].description));
            } else {
                out.append(String::format<64>("  <option>%s%s%s%s<optdesc>%s</optdesc></option>\n",
                                              opts[i].longOpt ? String::format<4>("--%s", opts[i].longOpt).constData() : "",
                                              opts[i].longOpt && opts[i].shortOpt ? "|" : "",
                                              opts[i].shortOpt ? String::format<2>("-%c", opts[i].shortOpt).constData() : "",
                                              opts[i].argument == required_argument ? " [arg] "
                                              : opts[i].argument == optional_argument ? " [optional] " : "",
                                              opts[i].description));
            }
        }
    }
    out.append("</section>\n"
               "<section name=\"Authors\">\n"
               "  <p>RTags was written by Jan Erik Hanssen &lt;jhanssen@gmail.com&gt; and Anders Bakken &lt;abakken@gmail.com&gt;</p>\n"
               "</section>\n"
               "<section name=\"See also\">\n"
               "  <p><manref name=\"rdm\" section=\"1\"/></p>\n"
               "</section>\n"
               "<section name=\"Comments\">\n"
               "  <p>This man page was written using <manref name=\"xmltoman\" section=\"1\" href=\"http://masqmail.cx/xmltoman/\"/>.</p>\n"
               "</section>\n"
               "</manpage>\n");
    printf("%s", out.constData());
}

class RCCommand
{
public:
    RCCommand() {}
    virtual ~RCCommand() {}
    virtual bool exec(RClient *rc, Connection *connection) = 0;
    virtual String description() const = 0;
};

class QueryCommand : public RCCommand
{
public:
    QueryCommand(QueryMessage::Type t, const String &q)
        : RCCommand(), type(t), query(q), extraQueryFlags(0)
    {}

    const QueryMessage::Type type;
    const String query;
    unsigned extraQueryFlags;

    virtual bool exec(RClient *rc, Connection *connection)
    {
        QueryMessage msg(type);
        msg.init(rc->argc(), rc->argv());
        msg.setQuery(query);
        msg.setBuildIndex(rc->buildIndex());
        msg.setContext(rc->context());
        msg.setUnsavedFiles(rc->unsavedFiles());
        msg.setFlags(extraQueryFlags | rc->queryFlags());
        msg.setMax(rc->max());
        msg.setPathFilters(rc->pathFilters().toList());
        msg.setRangeFilter(rc->minOffset(), rc->maxOffset());
        msg.setProjects(rc->projects());
        return connection->send(msg);
    }

    virtual String description() const
    {
        return ("QueryMessage " + String::number(type) + " " + query);
    }
};

class RdmLogCommand : public RCCommand
{
public:
    enum { Default = -3 };

    RdmLogCommand(int level)
        : RCCommand(), mLevel(level)
    {
    }
    virtual bool exec(RClient *rc, Connection *connection)
    {
        LogOutputMessage msg(mLevel == Default ? rc->logLevel() : mLevel);
        msg.init(rc->argc(), rc->argv());
        return connection->send(msg);
    }
    virtual String description() const
    {
        return "RdmLogCommand";
    }
    const int mLevel;
};

class CompileCommand : public RCCommand
{
public:
    CompileCommand(const Path &c, const String &a, RClient::EscapeMode e)
        : RCCommand(), cwd(c), args(a), escapeMode(e)
    {}
    const Path cwd;
    const String args;
    const RClient::EscapeMode escapeMode;
    virtual bool exec(RClient *rc, Connection *connection)
    {
        bool escape = false;
        switch (rc->mEscapeMode) {
        case RClient::Escape_Auto:
            escape = (escapeMode == RClient::Escape_Do);
            break;
        case RClient::Escape_Do:
            escape = true;
            break;
        case RClient::Escape_Dont:
            escape = false;
            break;
        }
        CompileMessage msg(cwd, args, escape);
        msg.init(rc->argc(), rc->argv());
        msg.setProjects(rc->projects());
        return connection->send(msg);
    }
    virtual String description() const
    {
        return ("CompileMessage " + cwd);
    }
};

RClient::RClient()
    : mQueryFlags(0), mMax(-1), mLogLevel(0), mTimeout(-1),
      mMinOffset(-1), mMaxOffset(-1), mConnectTimeout(DEFAULT_CONNECT_TIMEOUT),
      mBuildIndex(0), mEscapeMode(Escape_Auto), mArgc(0), mArgv(0)
{
}

RClient::~RClient()
{
    cleanupLogging();
}

void RClient::addQuery(QueryMessage::Type type, const String &query)
{
    std::shared_ptr<QueryCommand> cmd(new QueryCommand(type, query));
    if (type == QueryMessage::FindFile)
        cmd->extraQueryFlags = QueryMessage::WaitForLoadProject;
    mCommands.append(cmd);
}

void RClient::addLog(int level)
{
    mCommands.append(std::shared_ptr<RCCommand>(new RdmLogCommand(level)));
}

void RClient::addCompile(const Path &cwd, const String &args, EscapeMode mode)
{
    mCommands.append(std::shared_ptr<RCCommand>(new CompileCommand(cwd, args, mode)));
}

int RClient::exec()
{
    RTags::initMessages();

    EventLoop::SharedPtr loop(new EventLoop);
    loop->init(EventLoop::MainEventLoop);

    const int commandCount = mCommands.size();
    Connection connection;
    connection.newMessage().connect(std::bind(&RClient::onNewMessage, this,
                                              std::placeholders::_1, std::placeholders::_2));
    connection.finished().connect(std::bind([](){ EventLoop::eventLoop()->quit(); }));
    connection.disconnected().connect(std::bind([](){ EventLoop::eventLoop()->quit(); }));
    if (!connection.connectUnix(mSocketFile, mConnectTimeout)) {
        error("Can't seem to connect to server");
        return false;
    }
    int ret = 0;
    for (int i=0; i<commandCount; ++i) {
        const std::shared_ptr<RCCommand> &cmd = mCommands.at(i);
        debug() << "running command " << cmd->description();
        if (!cmd->exec(this, &connection) || loop->exec(timeout()) != EventLoop::Success) {
            ret = 1;
            break;
        }
    }
    if (connection.client())
        connection.client()->close();
    mCommands.clear();
    if (!ret)
        ret = connection.finishStatus();
    return ret;
}

bool RClient::parse(int &argc, char **argv)
{
    Rct::findExecutablePath(*argv);
    mSocketFile = Path::home() + ".rdm";

    List<option> options;
    options.reserve(sizeof(opts) / sizeof(Option));
    List<std::shared_ptr<QueryCommand> > projectCommands;

    String shortOptionString;
    Hash<int, Option*> shortOptions, longOptions;
    for (int i=0; opts[i].description; ++i) {
        if (opts[i].option != None) {
            const option opt = { opts[i].longOpt, opts[i].argument, 0, opts[i].shortOpt };
            if (opts[i].shortOpt) {
                shortOptionString.append(opts[i].shortOpt);
                switch (opts[i].argument) {
                case no_argument:
                    break;
                case required_argument:
                    shortOptionString.append(':');
                    break;
                case optional_argument:
                    shortOptionString.append("::");
                    break;
                }
                assert(!shortOptions.contains(opts[i].shortOpt));
                shortOptions[opts[i].shortOpt] = &opts[i];
            }
            if (opts[i].longOpt)
                longOptions[options.size()] = &opts[i];
            options.push_back(opt);
        }
    }

    if (getenv("RTAGS_DUMP_UNUSED")) {
        String unused;
        for (int i=0; i<26; ++i) {
            if (!shortOptionString.contains('a' + i))
                unused.append('a' + i);
            if (!shortOptionString.contains('A' + i))
                unused.append('A' + i);
        }
        printf("Unused: %s\n", unused.constData());
        for (int i=0; opts[i].description; ++i) {
            if (opts[i].longOpt) {
                if (!opts[i].shortOpt) {
                    printf("No shortoption for %s\n", opts[i].longOpt);
                } else if (opts[i].longOpt[0] != opts[i].shortOpt) {
                    printf("Not ideal option for %s|%c\n", opts[i].longOpt, opts[i].shortOpt);
                }
            }
        }
        return 0;
    }

    {
        const option opt = { 0, 0, 0, 0 };
        options.push_back(opt);
    }

    Path logFile;
    unsigned logFlags = 0;

    enum State {
        Parsing,
        Done,
        Error
    } state = Parsing;
    while (true) {
        int idx = -1;
        const int c = getopt_long(argc, argv, shortOptionString.constData(), options.data(), &idx);
        switch (c) {
        case -1:
            state = Done;
            break;
        case '?':
        case ':':
            state = Error;
            break;
        default:
            break;
        }
        if (state != Parsing)
            break;

        const Option *opt = (idx == -1 ? shortOptions.value(c) : longOptions.value(idx));
        assert(opt);

        switch (opt->option) {
        case None:
            assert(0);
            break;
        case Help:
            help(stdout, argv[0]);
            return false;
        case Man:
            man();
            return false;
        case SocketFile:
            mSocketFile = optarg;
            break;
        case IMenu:
            mQueryFlags |= QueryMessage::IMenu;
            break;
        case CompilationFlagsOnly:
            mQueryFlags |= QueryMessage::CompilationFlagsOnly;
            break;
        case CompilationFlagsSplitLine:
            mQueryFlags |= QueryMessage::CompilationFlagsSplitLine;
            break;
        case ContainingFunction:
            mQueryFlags |= QueryMessage::ContainingFunction;
            break;
        case DeclarationOnly:
            mQueryFlags |= QueryMessage::DeclarationOnly;
            break;
        case FindVirtuals:
            mQueryFlags |= QueryMessage::FindVirtuals;
            break;
        case FindFilePreferExact:
            mQueryFlags |= QueryMessage::FindFilePreferExact;
            break;
        case CursorInfoIncludeParents:
            mQueryFlags |= QueryMessage::CursorInfoIncludeParents;
            break;
        case CursorInfoIncludeTargets:
            mQueryFlags |= QueryMessage::CursorInfoIncludeTargets;
            break;
        case CursorInfoIncludeReferences:
            mQueryFlags |= QueryMessage::CursorInfoIncludeReferences;
            break;
        case CursorKind:
            mQueryFlags |= QueryMessage::CursorKind;
            break;
        case SynchronousCompletions:
            mQueryFlags |= QueryMessage::SynchronousCompletions;
            break;
        case Context:
            mContext = optarg;
            break;
        case DisplayName:
            mQueryFlags |= QueryMessage::DisplayName;
            break;
        case AllReferences:
            mQueryFlags |= QueryMessage::AllReferences;
            break;
        case MatchCaseInsensitive:
            mQueryFlags |= QueryMessage::MatchCaseInsensitive;
            break;
        case MatchRegexp:
            mQueryFlags |= QueryMessage::MatchRegexp;
            break;
        case AbsolutePath:
            mQueryFlags |= QueryMessage::AbsolutePath;
            break;
        case ReverseSort:
            mQueryFlags |= QueryMessage::ReverseSort;
            break;
        case ElispList:
            mQueryFlags |= QueryMessage::ElispList;
            break;
        case FilterSystemHeaders:
            mQueryFlags |= QueryMessage::FilterSystemIncludes;
            break;
        case NoContext:
            mQueryFlags |= QueryMessage::NoContext;
            break;
        case PathFilter: {
            Path p = optarg;
            p.resolve();
            mPathFilters.insert(p);
            break; }
        case RangeFilter: {
            List<RegExp::Capture> caps;
            RegExp rx("^\\([0-9][0-9]*\\)-\\([0-9][0-9]*\\)$");
            if (rx.indexIn(optarg, 0, &caps) != 0 || caps.size() != 3) {
                fprintf(stderr, "Can't parse range, must be uint-uint. E.g. 1-123\n");
                return false;
            } else {
                mMinOffset = atoi(caps.at(1).capture.constData());
                mMaxOffset = atoi(caps.at(2).capture.constData());
                if (mMaxOffset <= mMinOffset || mMinOffset < 0) {
                    fprintf(stderr, "Invalid range (%d-%d), must be uint-uint. E.g. 1-123\n", mMinOffset, mMaxOffset);
                    return false;
                }
            }
            break; }
        case Verbose:
            ++mLogLevel;
            break;
        case PrepareCodeCompleteAt:
        case CodeCompleteAt: {
            const String arg = optarg;
            List<RegExp::Capture> caps;
            RegExp rx("^\\(.*\\):\\([0-9][0-9]*\\):\\([0-9][0-9]*\\):\\?$");
            if (rx.indexIn(arg, 0, &caps) != 0 || caps.size() != 4) {
                fprintf(stderr, "Can't decode argument for --code-complete-at [%s]\n", optarg);
                return false;
            }
            const Path path = Path::resolved(caps[1].capture, Path::MakeAbsolute);
            if (!path.isFile()) {
                fprintf(stderr, "Can't decode argument for --code-complete-at [%s]\n", optarg);
                return false;
            }

            String out;
            {
                Serializer serializer(out);
                serializer << path << atoi(caps[2].capture.constData()) << atoi(caps[3].capture.constData());
            }
            addQuery(opt->option == CodeCompleteAt ? QueryMessage::CodeCompleteAt : QueryMessage::PrepareCodeCompleteAt, out);
            break; }
        case Silent:
            mLogLevel = -1;
            break;
        case LogFile:
            logFile = optarg;
            break;
        case StripParen:
            mQueryFlags |= QueryMessage::StripParentheses;
            break;
        case DumpIncludeHeaders:
            mQueryFlags |= QueryMessage::DumpIncludeHeaders;
            break;
        case SilentQuery:
            mQueryFlags |= QueryMessage::SilentQuery;
            break;
        case BuildIndex: {
            bool ok;
            mBuildIndex = String(optarg).toULongLong(&ok);
            if (!ok) {
                fprintf(stderr, "--build-index [arg] must be >= 0\n");
                return false;
            }
            break; }
        case ConnectTimeout:
            mConnectTimeout = atoi(optarg);
            if (mConnectTimeout < 0) {
                fprintf(stderr, "--connect-timeout [arg] must be >= 0\n");
                return false;
            }
            break;
        case Max:
            mMax = atoi(optarg);
            if (mMax <= 0) {
                fprintf(stderr, "-M [arg] must be positive integer\n");
                return false;
            }
            break;
        case Timeout:
            mTimeout = atoi(optarg);
            if (mTimeout <= 0) {
                fprintf(stderr, "-y [arg] must be positive integer\n");
                return false;
            }
            break;
        case UnsavedFile: {
            const String arg(optarg);
            const int colon = arg.lastIndexOf(':');
            if (colon == -1) {
                fprintf(stderr, "Can't parse -u [%s]\n", optarg);
                return false;
            }
            const int bytes = atoi(arg.constData() + colon + 1);
            if (!bytes) {
                fprintf(stderr, "Can't parse -u [%s]\n", optarg);
                return false;
            }
            const Path path = Path::resolved(arg.left(colon), Path::MakeAbsolute);
            if (!path.isFile()) {
                fprintf(stderr, "Can't open [%s] for reading\n", arg.left(colon).nullTerminated());
                return false;
            }

            String contents(bytes, '\0');
            const int r = fread(contents.data(), 1, bytes, stdin);
            if (r != bytes) {
                fprintf(stderr, "Read error %d (%s). Got %d, expected %d\n",
                        errno, strerror(errno), r, bytes);
                return false;
            }
            mUnsavedFiles[path] = contents;
            break; }
        case FollowLocation:
        case CursorInfo:
        case ReferenceLocation: {
            const String encoded = Location::encodeClientLocation(optarg);
            if (encoded.isEmpty()) {
                fprintf(stderr, "Can't resolve argument %s\n", optarg);
                return false;
            }
            QueryMessage::Type type = QueryMessage::Invalid;
            switch (opt->option) {
            case FollowLocation: type = QueryMessage::FollowLocation; break;
            case CursorInfo: type = QueryMessage::CursorInfo; break;
            case ReferenceLocation: type = QueryMessage::ReferencesLocation; break;
            default: assert(0); break;
            }
            addQuery(type, encoded);
            break; }
        case WithProject:
            mProjects.append(optarg);
            break;
        case ReloadFileManager:
            addQuery(QueryMessage::ReloadFileManager);
            break;
        case SyncProject:
            addQuery(QueryMessage::SyncProject);
            break;
        case DumpCompletions:
            addQuery(QueryMessage::DumpCompletions);
            break;
        case ReloadProjects:
            addQuery(QueryMessage::ReloadProjects);
            break;
        case Clear:
            addQuery(QueryMessage::ClearProjects);
            break;
        case RdmLog:
            addLog(RdmLogCommand::Default);
            break;
        case Diagnostics:
            addLog(RTags::CompilationError);
            break;
        case XmlDiagnostics:
            addLog(RTags::CompilationErrorXml);
            break;
        case QuitRdm: {
            const char *arg = 0;
            if (optarg) {
                arg = optarg;
            } else if (optind < argc && argv[optind][0] != '-') {
                arg = argv[optind++];
            }
            if (arg) {
                if (strncmp(arg, "broadcast:", 10)) {
                    fprintf(stderr, "Invalid argument to -q\n");
                    return 1;
                }
                bool ok;
                const int exit = String(arg + 10).toLongLong(&ok);
                if (!ok) {
                    fprintf(stderr, "Invalid argument to -q\n");
                    return 1;
                }
                String query;
                Serializer serializer(query);
                serializer << exit;
                addQuery(QueryMessage::Shutdown, query);
            } else {
                addQuery(QueryMessage::Shutdown);
            }
            break; }
        case DeleteProject:
            addQuery(QueryMessage::DeleteProject, optarg);
            break;
        case SendDiagnostics:
            addQuery(QueryMessage::SendDiagnostics, optarg);
            break;
        case UnloadProject:
            addQuery(QueryMessage::UnloadProject, optarg);
            break;
        case FindProjectRoot: {
            const Path p = Path::resolved(optarg);
            printf("findProjectRoot [%s] => [%s]\n", p.constData(),
                   RTags::findProjectRoot(p, RTags::SourceRoot).constData());
            return false; }
        case FindProjectBuildRoot: {
            const Path p = Path::resolved(optarg);
            printf("findProjectRoot [%s] => [%s]\n", p.constData(),
                   RTags::findProjectRoot(p, RTags::BuildRoot).constData());
            return false; }
        case Reindex:
        case Project:
        case FindFile:
        case ListSymbols:
        case FindSymbols:
        case Sources:
        case JobCount:
        case Status: {
            QueryMessage::Type type = QueryMessage::Invalid;
            switch (opt->option) {
            case Reindex: type = QueryMessage::Reindex; break;
            case Project: type = QueryMessage::Project; break;
            case FindFile: type = QueryMessage::FindFile; break;
            case Sources: type = QueryMessage::Sources; break;
            case Status: type = QueryMessage::Status; break;
            case ListSymbols: type = QueryMessage::ListSymbols; break;
            case FindSymbols: type = QueryMessage::FindSymbols; break;
            case JobCount: type = QueryMessage::JobCount; break;
            default: assert(0); break;
            }

            const char *arg = 0;
            if (optarg) {
                arg = optarg;
            } else if (optind < argc && argv[optind][0] != '-') {
                arg = argv[optind++];
            }
            if (arg) {
                Path p(arg);
                if (p.exists()) {
                    p.resolve();
                    addQuery(type, p);
                } else {
                    addQuery(type, arg);
                }
            } else {
                addQuery(type);
            }
            assert(!mCommands.isEmpty());
            if (type == QueryMessage::Project)
                projectCommands.append(std::static_pointer_cast<QueryCommand>(mCommands.back()));
            break; }
#if defined(HAVE_CXCOMPILATIONDATABASE) && CLANG_VERSION_MINOR >= 3
        case LoadCompilationDatabase: {
            Path dir;
            if (optarg) {
                dir = optarg;
            } else if (optind < argc && argv[optind][0] != '-') {
                dir = argv[optind++];
            } else {
                dir = Path::pwd();
            }
            dir.resolve(Path::MakeAbsolute);
            if (!dir.exists()) {
                fprintf(stderr, "%s does not seem to exist\n", dir.constData());
                return false;
            }
            if (!dir.isDir()) {
                fprintf(stderr, "%s is not a directory\n", dir.constData());
                return false;
            }
            if (!dir.endsWith('/'))
                dir += '/';
            const Path file = dir + "compile_commands.json";
            if (!file.isFile()) {
                fprintf(stderr, "no compile_commands.json file in %s\n", dir.constData());
                return false;
            }
            addQuery(QueryMessage::LoadCompilationDatabase, dir);
            break; }
#endif
        case HasFileManager: {
            Path p;
            if (optarg) {
                p = optarg;
            } else if (optind < argc && argv[optind][0] != '-') {
                p = argv[optind++];
            } else {
                p = ".";
            }
            p.resolve(Path::MakeAbsolute);
            if (!p.exists()) {
                fprintf(stderr, "%s does not seem to exist\n", optarg);
                return false;
            }
            if (p.isDir())
                p.append('/');
            addQuery(QueryMessage::HasFileManager, p);
            break; }
        case SuspendFile: {
            Path p;
            if (optarg) {
                p = optarg;
            } else if (optind < argc && argv[optind][0] != '-') {
                p = argv[optind++];
            }
            if (!p.isEmpty()) {
                if (p == "clear" && !p.exists()) {

                } else {
                    p.resolve(Path::MakeAbsolute);
                    if (!p.isFile() && p != "clear") {
                        fprintf(stderr, "%s is not a file\n", optarg);
                        return false;
                    }
                }
            }
            addQuery(QueryMessage::SuspendFile, p);
            break; }
        case Compile: {
            String args = optarg;
            while (optind < argc) {
                args.append(' ');
                args.append(argv[optind++]);
            }
            if (args == "-" || args.isEmpty()) {
                char buf[1024];
                while (fgets(buf, sizeof(buf), stdin)) {
                    addCompile(Path::pwd(), buf, Escape_Do);
                }
            } else {
                addCompile(Path::pwd(), args, Escape_Dont);
            }
            break; }
        case IsIndexing:
            addQuery(QueryMessage::IsIndexing);
            break;
        case UnescapeCompileCommands:
            mEscapeMode = Escape_Do;
            break;
        case NoUnescapeCompileCommands:
            mEscapeMode = Escape_Dont;
            break;
        case NoSortReferencesByInput:
            mQueryFlags |= QueryMessage::NoSortReferencesByInput;
            break;
        case IsIndexed:
        case DumpFile:
        case Dependencies:
        case FixIts: {
            Path p = optarg;
            if (!p.exists()) {
                fprintf(stderr, "%s does not exist\n", optarg);
                return false;
            }

            if (!p.isAbsolute())
                p.prepend(Path::pwd());

            if (p.isDir()) {
                if (opt->option != IsIndexed) {
                    fprintf(stderr, "%s is not a file\n", optarg);
                    return false;
                } else if (!p.endsWith('/')) {
                    p.append('/');
                }
            }
            QueryMessage::Type type = QueryMessage::Invalid;
            switch (opt->option) {
            case Dependencies: type = QueryMessage::Dependencies; break;
            case FixIts: type = QueryMessage::FixIts; break;
            case DumpFile: type = QueryMessage::DumpFile; break;
            case IsIndexed: type = QueryMessage::IsIndexed; break;
            default: assert(0); break;
            }

            addQuery(type, p);
            break; }
        case PreprocessFile: {
            Path p = optarg;
            p.resolve(Path::MakeAbsolute);
            if (!p.isFile()) {
                fprintf(stderr, "%s is not a file\n", optarg);
                return false;
            }
            addQuery(QueryMessage::PreprocessFile, p);
            break; }

        case RemoveFile: {
            const Path p = Path::resolved(optarg, Path::MakeAbsolute);
            if (!p.exists()) {
                addQuery(QueryMessage::RemoveFile, p);
            } else {
                addQuery(QueryMessage::RemoveFile, optarg);
            }
            break; }
        case ReferenceName:
            addQuery(QueryMessage::ReferencesName, optarg);
            break;
        }
    }
    if (state == Error) {
        help(stderr, argv[0]);
        return false;
    }

    if (optind < argc) {
        fprintf(stderr, "rc: unexpected option -- '%s'\n", argv[optind]);
        return false;
    }

    if (!initLogging(argv[0], LogStderr, mLogLevel, logFile, logFlags)) {
<<<<<<< HEAD
        fprintf(stderr, "Can't initialize logging with %s %d %d %s 0x%0x\n",
                argv[0], LogStderr, mLogLevel, logFile.constData(), logFlags);
=======
        fprintf(stderr, "Can't initialize logging with %d %s 0x%0x\n",
                mLogLevel, logFile.constData(), logFlags);
>>>>>>> fa0aeef2
        return false;
    }


    if (mCommands.isEmpty()) {
        help(stderr, argv[0]);
        return false;
    }
    if (mCommands.size() > projectCommands.size()) {
        // If there's more than one command one likely does not want output from
        // the queryCommand (unless there's no arg specified for it). This is so
        // we don't have to pass a different flag for auto-updating project
        // using the current buffer but rather piggy-back on --project
        const int count = projectCommands.size();
        for (int i=0; i<count; ++i) {
            std::shared_ptr<QueryCommand> &cmd = projectCommands[i];
            if (!cmd->query.isEmpty()) {
                cmd->extraQueryFlags |= QueryMessage::Silent;
            }
        }
    }

    if (!logFile.isEmpty() || mLogLevel > 0) {
        Log l(1);
        l << argc;
        for (int i = 0; i < argc; ++i)
            l << " " << argv[i];
    }
    mArgc = argc;
    mArgv = argv;

    return true;
}

void RClient::onNewMessage(const Message *message, Connection *)
{
    if (message->messageId() == ResponseMessage::MessageId) {
        const String response = static_cast<const ResponseMessage*>(message)->data();
        if (!response.isEmpty()) {
            fprintf(stdout, "%s\n", response.constData());
            fflush(stdout);
        }
    } else {
        error("Unexpected message: %d", message->messageId());
    }
}<|MERGE_RESOLUTION|>--- conflicted
+++ resolved
@@ -1040,13 +1040,8 @@
     }
 
     if (!initLogging(argv[0], LogStderr, mLogLevel, logFile, logFlags)) {
-<<<<<<< HEAD
-        fprintf(stderr, "Can't initialize logging with %s %d %d %s 0x%0x\n",
-                argv[0], LogStderr, mLogLevel, logFile.constData(), logFlags);
-=======
         fprintf(stderr, "Can't initialize logging with %d %s 0x%0x\n",
                 mLogLevel, logFile.constData(), logFlags);
->>>>>>> fa0aeef2
         return false;
     }
 
